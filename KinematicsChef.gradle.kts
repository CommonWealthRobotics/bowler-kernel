import KinematicsChef_gradle.Strings.spotlessLicenseHeaderDelimiter
import KinematicsChef_gradle.Versions.ktlintVersion
import com.github.spotbugs.SpotBugsTask
import org.gradle.api.tasks.testing.logging.TestExceptionFormat
import org.gradle.api.tasks.testing.logging.TestLogEvent
import org.jetbrains.kotlin.gradle.tasks.KotlinCompile
import org.gradle.api.tasks.testing.Test
import org.gradle.util.GFileUtils

plugins {
    jacoco
    pmd
    id("com.diffplug.gradle.spotless") version "3.16.0"
    id("org.jlleitschuh.gradle.ktlint") version "6.2.1"
    id("com.github.spotbugs") version "1.6.4"
    id("io.gitlab.arturbosch.detekt") version "1.0.0.RC9.2"
}

allprojects {
    version = "0.0.0"
    group = "com.neuronrobotics"
}

val kinematicsChefProject = project(":KinematicsChef")
val kinematicsChefCoreProject = project(":KinematicsChef:Core")

val kotlinProjects = setOf(
    kinematicsChefProject,
    kinematicsChefCoreProject
)

val javaProjects = setOf<Project>(
) + kotlinProjects

object Versions {
    const val ktlintVersion = "0.29.0"
}

object Strings {
    const val spotlessLicenseHeaderDelimiter = "(@|package|import)"
}

buildscript {
    repositories {
        mavenCentral() // Needed for kotlin gradle plugin
        maven(url = "https://plugins.gradle.org/m2/")
    }
    dependencies {
        // Gives us the KotlinJvmProjectExtension
        classpath(kotlin("gradle-plugin", property("kotlin.version") as String))
    }
}

allprojects {
    apply {
        plugin("com.diffplug.gradle.spotless")
    }

    repositories {
        jcenter()
        mavenCentral()
    }

    // Configures the Jacoco tool version to be the same for all projects that have it applied.
    pluginManager.withPlugin("jacoco") {
        // If this project has the plugin applied, configure the tool version.
        jacoco {
            toolVersion = "0.8.0"
        }
    }

    tasks.withType<Test> {
        testLogging {
            showStandardStreams = true
            exceptionFormat = TestExceptionFormat.FULL
        }
    }

    spotless {
        /*
         * We use spotless to lint the Gradle Kotlin DSL files that make up the build.
         * These checks are dependencies of the `check` task.
         */
        kotlinGradle {
            ktlint(ktlintVersion)
            trimTrailingWhitespace()
        }
        freshmark {
            trimTrailingWhitespace()
            indentWithSpaces(2)
            endWithNewline()
        }
        format("extraneous") {
            target("src/**/*.fxml")
            trimTrailingWhitespace()
            indentWithSpaces(2)
            endWithNewline()
        }
    }
}

configure(javaProjects) {
    apply {
        plugin("java")
        plugin("jacoco")
        plugin("checkstyle")
        plugin("com.github.spotbugs")
        plugin("pmd")
    }

    dependencies {
        fun junitJupiter(name: String, version: String = "5.2.0") =
            create(group = "org.junit.jupiter", name = name, version = version)

        fun testFx(name: String, version: String = "4.0.+") =
            create(group = "org.testfx", name = name, version = version)

        "testCompile"(junitJupiter(name = "junit-jupiter-api"))
        "testCompile"(junitJupiter(name = "junit-jupiter-engine"))
        "testCompile"(junitJupiter(name = "junit-jupiter-params"))
        "testCompile"(testFx(name = "testfx-core", version = "4.0.7-alpha"))
        "testCompile"(testFx(name = "testfx-junit5", version = "4.0.6-alpha"))
        "testCompile"(group = "com.google.guava", name = "guava-testlib", version = "23.0")
        "testCompile"(group = "org.mockito", name = "mockito-core", version = "2.12.0")

        "testRuntime"(group = "org.junit.platform", name = "junit-platform-launcher", version = "1.0.0")
        "testRuntime"(testFx(name = "openjfx-monocle", version = "8u76-b04"))
    }

    tasks.withType<JavaCompile> {
        options.encoding = "UTF-8"
        options.isIncremental = true
    }

    tasks.withType<Test> {
        extensions.configure(typeOf<JacocoTaskExtension>()) {
            /*
             * Fix for Jacoco breaking Build Cache support.
             * https://github.com/gradle/gradle/issues/5269
             */
            isAppend = false
        }

        useJUnitPlatform {
            filter {
                includeTestsMatching("*Test")
                includeTestsMatching("*Tests")
                includeTestsMatching("*Spec")
            }

            /*
             * Performance tests are only really run during development.
             * They don't need to run in CI or as part of regular development.
             */
            excludeTags("performance")

            /*
             * Marking a test as `slow` will excluded it from being run as part of the regular CI system.
             */
            excludeTags("slow")
        }

        if (project.hasProperty("jenkinsBuild") || project.hasProperty("headless")) {
            jvmArgs = listOf(
                "-Djava.awt.headless=true",
                "-Dtestfx.robot=glass",
                "-Dtestfx.headless=true",
                "-Dprism.order=sw",
                "-Dprism.text=t2k"
            )
        }

        testLogging {
            events(TestLogEvent.FAILED, TestLogEvent.PASSED, TestLogEvent.SKIPPED, TestLogEvent.STARTED)
            displayGranularity = 0
            showExceptions = true
            showCauses = true
            showStackTraces = true
            exceptionFormat = TestExceptionFormat.FULL
        }

        reports.junitXml.destination = file("${rootProject.buildDir}/test-results/${project.name}")
    }

    tasks.withType<JacocoReport> {
        reports {
            html.isEnabled = true
            xml.isEnabled = true
            csv.isEnabled = false
        }
    }

    spotless {
        java {
            googleJavaFormat()
            removeUnusedImports()
            trimTrailingWhitespace()
            indentWithSpaces(2)
            endWithNewline()
            licenseHeaderFile(
                "${rootProject.rootDir}/config/spotless/kinematicschef.license",
                    spotlessLicenseHeaderDelimiter
            )
        }
    }

    checkstyle {
        toolVersion = "8.1"
    }

    spotbugs {
        toolVersion = "3.1.3"
        excludeFilter = file("${rootProject.rootDir}/config/spotbugs/spotbugs-excludeFilter.xml")
    }

    tasks.withType<SpotBugsTask> {
        reports {
            xml.isEnabled = false
            emacs.isEnabled = false
            html.isEnabled = true
        }
    }

    pmd {
        toolVersion = "6.3.0"
        ruleSets = emptyList() // Needed so PMD only uses our custom ruleset
        ruleSetFiles = files("${rootProject.rootDir}/config/pmd/pmd-ruleset.xml")
    }
}

configure(kotlinProjects) {
    apply {
        plugin("kotlin")
        plugin("org.jlleitschuh.gradle.ktlint")
        plugin("io.gitlab.arturbosch.detekt")
    }

    val kotlinVersion = property("kotlin.version") as String

    dependencies {
        // Weird syntax, see: https://github.com/gradle/kotlin-dsl/issues/894
        "compile"(kotlin("stdlib", kotlinVersion))
        "compile"(kotlin("reflect", kotlinVersion))
<<<<<<< HEAD
        //"compile"(group = "org.jetbrains.kotlinx", name = "kotlinx-coroutines-core", version = "1.0.0")

        "testCompile"(kotlin("test"))
        "testCompile"(kotlin("test-junit"))
    }

    kotlin {
        // Enable coroutines supports for Kotlin.
        //experimental.coroutines = Coroutines.ENABLE
=======
        "compile"(group = "org.jetbrains.kotlinx", name = "kotlinx-coroutines-core", version = "1.0.0")

        "testCompile"(kotlin("test", kotlinVersion))
        "testCompile"(kotlin("test-junit", kotlinVersion))
>>>>>>> bfdacbed
    }

    tasks.withType<KotlinCompile> {
        kotlinOptions {
            jvmTarget = "1.8"
            freeCompilerArgs = listOf("-Xjvm-default=enable", "-Xprogressive", "-XXLanguage:+InlineClasses")
        }
    }

    val compileKotlin: KotlinCompile by tasks
    afterEvaluate {
        /*
         * Needed to configure kotlin to work correctly with the "java-library" plugin.
         * See:
         * https://docs.gradle.org/current/userguide/java_library_plugin.html#sec:java_library_known_issues
         */
        pluginManager.withPlugin("java-library") {
            configurations {
                "apiElements" {
                    outgoing
                        .variants
                        .getByName("classes")
                        .artifact(
                            mapOf(
                                "file" to compileKotlin.destinationDir,
                                "type" to "java-classes-directory",
                                "builtBy" to compileKotlin
                            )
                        )
                }
            }
        }
    }

    spotless {
        kotlin {
            ktlint(ktlintVersion)
            trimTrailingWhitespace()
            indentWithSpaces(2)
            endWithNewline()
            licenseHeaderFile(
                "${rootProject.rootDir}/config/spotless/kinematicschef.license",
                    spotlessLicenseHeaderDelimiter
            )
        }
    }

    detekt {
        toolVersion = "1.0.0.RC9.2"
        input = files(
            "src/main/kotlin",
            "src/test/kotlin"
        )
        parallel = true
        config = files("${rootProject.rootDir}/config/detekt/config.yml")
    }
}

val jacocoTestResultTaskName = "jacocoTestReport"

val jacocoRootReport = task<JacocoReport>("jacocoRootReport") {
    group = LifecycleBasePlugin.VERIFICATION_GROUP
    description = "Generates code coverage report for all sub-projects."

    val jacocoReportTasks =
        javaProjects
            .filter {
                // Filter out source sets that don't have tests in them
                // Otherwise, Jacoco tries to generate coverage data for tests that don't exist
                !it.java.sourceSets["test"].allSource.isEmpty
            }
            .map { it.tasks[jacocoTestResultTaskName] as JacocoReport }
    dependsOn(jacocoReportTasks)

    val allExecutionData = jacocoReportTasks.map { it.executionData }
    executionData(*allExecutionData.toTypedArray())

    // Pre-initialize these to empty collections to prevent NPE on += call below.
    additionalSourceDirs = files()
    sourceDirectories = files()
    classDirectories = files()

    javaProjects.forEach { testedProject ->
        val sourceSets = testedProject.java.sourceSets
        this@task.additionalSourceDirs =
            this@task.additionalSourceDirs?.plus(files(sourceSets["main"].allSource.srcDirs))
        this@task.sourceDirectories += files(sourceSets["main"].allSource.srcDirs)
        this@task.classDirectories += files(sourceSets["main"].output)
    }

    reports {
        html.isEnabled = true
        xml.isEnabled = true
        csv.isEnabled = false
    }
}

val checkTask = tasks.maybeCreate("check", Task::class.java).apply {
    description = "Check all sub-projects"
    group = LifecycleBasePlugin.VERIFICATION_GROUP
}

val buildTask = tasks.maybeCreate("build", Task::class.java).apply {
    description = "Build all sub-projects"
    group = LifecycleBasePlugin.BUILD_GROUP
    dependsOn(checkTask)
}

configure(javaProjects + kotlinProjects) {
    checkTask.dependsOn(tasks.getByName("check"))
    buildTask.dependsOn(tasks.getByName("build"))
}

task<Wrapper>("wrapper") {
    gradleVersion = "4.10"
    distributionType = Wrapper.DistributionType.ALL

    doLast {
        /*
         * Copy the properties file into the buildSrc project.
         * Related issues:
         *
         * https://youtrack.jetbrains.com/issue/KT-14895
         * https://youtrack.jetbrains.com/issue/IDEA-169717
         * https://youtrack.jetbrains.com/issue/IDEA-153336
         */
        val buildSrcWrapperDir = File(rootDir, "buildSrc/gradle/wrapper")
        GFileUtils.mkdirs(buildSrcWrapperDir)
        copy {
            from(propertiesFile)
            into(buildSrcWrapperDir)
        }
    }
}

/**
 * Configures the [publishing][org.gradle.api.publish.PublishingExtension] project extension.
 */
fun Project.`publishing`(configure: org.gradle.api.publish.PublishingExtension.() -> Unit) =
    extensions.configure("publishing", configure)

/**
 * Configures the [checkstyle][org.gradle.api.plugins.quality.CheckstyleExtension] project extension.
 */
fun Project.`checkstyle`(configure: org.gradle.api.plugins.quality.CheckstyleExtension.() -> Unit) =
    extensions.configure("checkstyle", configure)

/**
 * Retrieves the [java][org.gradle.api.plugins.JavaPluginConvention] project convention.
 */
val Project.`java`: org.gradle.api.plugins.JavaPluginConvention
    get() = convention.getPluginByName("java")

/**
 * Configures the [kotlin][org.jetbrains.kotlin.gradle.dsl.KotlinJvmProjectExtension] project extension.
 */
fun Project.`kotlin`(configure: org.jetbrains.kotlin.gradle.dsl.KotlinJvmProjectExtension.() -> Unit): Unit =
    extensions.configure("kotlin", configure)

/**
 * Configures the [detekt][io.gitlab.arturbosch.detekt.extensions.DetektExtension] extension.
 */
fun org.gradle.api.Project.`detekt`(configure: io.gitlab.arturbosch.detekt.extensions.DetektExtension.() -> Unit): Unit =
    (this as org.gradle.api.plugins.ExtensionAware).extensions.configure("detekt", configure)<|MERGE_RESOLUTION|>--- conflicted
+++ resolved
@@ -241,22 +241,10 @@
         // Weird syntax, see: https://github.com/gradle/kotlin-dsl/issues/894
         "compile"(kotlin("stdlib", kotlinVersion))
         "compile"(kotlin("reflect", kotlinVersion))
-<<<<<<< HEAD
-        //"compile"(group = "org.jetbrains.kotlinx", name = "kotlinx-coroutines-core", version = "1.0.0")
-
-        "testCompile"(kotlin("test"))
-        "testCompile"(kotlin("test-junit"))
-    }
-
-    kotlin {
-        // Enable coroutines supports for Kotlin.
-        //experimental.coroutines = Coroutines.ENABLE
-=======
         "compile"(group = "org.jetbrains.kotlinx", name = "kotlinx-coroutines-core", version = "1.0.0")
 
         "testCompile"(kotlin("test", kotlinVersion))
         "testCompile"(kotlin("test-junit", kotlinVersion))
->>>>>>> bfdacbed
     }
 
     tasks.withType<KotlinCompile> {
