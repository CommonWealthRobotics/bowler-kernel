import com.adarshr.gradle.testlogger.theme.ThemeType
import org.gradle.api.tasks.testing.logging.TestExceptionFormat
import org.gradle.api.tasks.testing.logging.TestLogEvent
import org.jetbrains.kotlin.gradle.tasks.KotlinCompile

plugins {
    `java-library`
    id("com.diffplug.gradle.spotless") version Versions.spotlessPlugin
    id("com.adarshr.test-logger") version Versions.testLoggerPlugin
    jacoco
    kotlin("jvm") version Versions.kotlin
    id("org.jlleitschuh.gradle.ktlint") version Versions.ktlintPlugin
    id("io.gitlab.arturbosch.detekt") version Versions.detektPlugin
}

val kotlinProjects = listOf(
    project(":auth"),
    project(":device-server"),
    project(":device-server-benchmark"),
    project(":di"),
    project(":gitfs"),
    project(":hardware"),
    project(":proto"),
    project(":protoutil"),
    project(":scripthost"),
    project(":scripting"),
    project(":server"),
    project(":testUtil"),
    project(":translator"),
    project(":util")
)

allprojects {
    apply {
        plugin("com.diffplug.gradle.spotless")
        plugin("com.adarshr.test-logger")
    }

    group = "com.commonwealthrobotics"
    version = Versions.bowlerKernel

    repositories {
        mavenCentral()
        jcenter()
        // Needed for bowler-script-kernel
        maven("https://dl.bintray.com/s1m0nw1/KtsRunner") {
            content {
                includeGroup("de.swirtz")
            }
        }
    }

    // Configures the Jacoco tool version to be the same for all projects that have it applied.
    pluginManager.withPlugin("jacoco") {
        // If this project has the plugin applied, configure the tool version.
        jacoco {
            toolVersion = Versions.jacocoTool
        }
    }

    tasks.withType<Test> {
        testLogging {
            showStandardStreams = true
            exceptionFormat = TestExceptionFormat.FULL
        }
    }

    testlogger {
        theme = ThemeType.STANDARD_PARALLEL
        showStandardStreams = true
    }

    spotless {
        kotlinGradle {
            ktlint(Versions.ktlint)
            trimTrailingWhitespace()
            targetExclude(project(":translator:bowler-script-kernel").projectDir.walkTopDown().toList())
        }
        freshmark {
            trimTrailingWhitespace()
            indentWithSpaces(2)
            endWithNewline()
            targetExclude(project(":translator:bowler-script-kernel").projectDir.walkTopDown().toList())
        }
        format("extraneous") {
            target("src/**/*.fxml")
            trimTrailingWhitespace()
            indentWithSpaces(2)
            endWithNewline()
            targetExclude(project(":translator:bowler-script-kernel").projectDir.walkTopDown().toList())
        }
    }
}

project(":translator:bowler-script-kernel") {
    apply {
        plugin("java-library")
    }

    java {
        sourceCompatibility = JavaVersion.VERSION_11
        targetCompatibility = JavaVersion.VERSION_11
    }

    tasks.withType<JavaCompile> {
        options.encoding = "UTF-8"
        options.isIncremental = true
    }
}

subprojects {
    if (this in listOf(
        project(":translator:bowler-script-kernel"),
        project(":translator:bowler-script-kernel:java-bowler"),
        project(":translator:bowler-script-kernel:JCSG")
    )
    ) {
        return@subprojects
    }

    apply {
        plugin("java-library")
        plugin("jacoco")
    }

    java {
        sourceCompatibility = JavaVersion.VERSION_11
        targetCompatibility = JavaVersion.VERSION_11
    }

    tasks.withType<JavaCompile> {
        options.encoding = "UTF-8"
        options.isIncremental = true
    }

    tasks.test {
        useJUnitPlatform {
            filter {
                includeTestsMatching("*Test")
                includeTestsMatching("*Tests")
                includeTestsMatching("*Spec")
            }

            /*
            These tests just test performance and should not run in CI.
             */
            excludeTags("performance")

            /*
            These tests are too slow to run in CI.
             */
            excludeTags("slow")

            testLogging {
                events(
                    TestLogEvent.FAILED,
                    TestLogEvent.PASSED,
                    TestLogEvent.SKIPPED,
                    TestLogEvent.STARTED
                )
                displayGranularity = 0
                showExceptions = true
                showCauses = true
                showStackTraces = true
                exceptionFormat = TestExceptionFormat.FULL
                showStandardStreams = true
            }

            reports.junitXml.destination = file(rootProject.buildDir.toPath().resolve("test-results").resolve(project.name))
        }
    }

    tasks.withType<JacocoReport> {
        reports {
            html.isEnabled = true
            xml.isEnabled = true
            csv.isEnabled = false
        }
    }

    spotless {
        java {
            googleJavaFormat("1.8")
            removeUnusedImports()
            trimTrailingWhitespace()
            endWithNewline()
            licenseHeaderFile(rootProject.rootDir.toPath().resolve("config").resolve("spotless").resolve("license.txt"))
            targetExclude(project(":translator:bowler-script-kernel").projectDir.walkTopDown().toList())
        }
    }
}

configure(kotlinProjects) {
    apply {
        plugin("kotlin")
        plugin("org.jlleitschuh.gradle.ktlint")
        plugin("io.gitlab.arturbosch.detekt")
        plugin("kotlin-kapt")
    }

    repositories {
        maven {
            setUrl("https://dl.bintray.com/arrow-kt/arrow-kt/")
        }
    }

    dependencies {
        implementation(group = "org.jetbrains.kotlin", name = "kotlin-stdlib-jdk8", version = Versions.kotlin)
        implementation(group = "org.jetbrains.kotlin", name = "kotlin-reflect", version = Versions.kotlin)
        implementation(group = "org.jetbrains.kotlinx", name = "kotlinx-coroutines-core", version = Versions.kotlinCoroutines)

        implementation(group = "io.github.microutils", name = "kotlin-logging", version = Versions.kotlinLogging)
    }

    tasks.withType<KotlinCompile> {
        kotlinOptions {
            jvmTarget = "1.8"
            freeCompilerArgs = listOf("-Xopt-in=kotlin.RequiresOptIn")
        }
    }

    spotless {
        kotlin {
            ktlint(Versions.ktlint)
            licenseHeaderFile(rootProject.rootDir.toPath().resolve("config").resolve("spotless").resolve("license.txt"))
            // Generated proto sources
            targetExclude(project(":proto").buildDir.walkTopDown().toList())
        }
    }

    // Always run ktlintFormat after spotlessApply
    tasks.named("spotlessApply").configure {
        finalizedBy(tasks.named("ktlintFormat"))
    }

    ktlint {
        version.set(Versions.ktlint)
        enableExperimentalRules.set(true)
        additionalEditorconfigFile.set(file(rootProject.rootDir.toPath().resolve("config").resolve("ktlint").resolve(".editorconfig")))
        filter {
<<<<<<< HEAD
            exclude { it.file.path.contains("generated/") }
=======
            exclude {
                it.file.path.contains("generated/")
            }
>>>>>>> 564eff4f
        }
    }

    detekt {
        input = files("src/main/kotlin", "src/test/kotlin")
        parallel = true
        config = files(rootProject.rootDir.toPath().resolve("config").resolve("detekt").resolve("config.yml"))
    }
}

val jacocoRootReport by tasks.creating(JacocoReport::class) {
    group = "verification"
    val excludedProjects = listOf(
        project(":translator:bowler-script-kernel"),
        project(":translator:bowler-script-kernel:java-bowler"),
        project(":translator:bowler-script-kernel:JCSG")
    )
    val includedProjects = subprojects.filter { it !in excludedProjects }

    dependsOn(includedProjects.flatMap { it.tasks.withType(JacocoReport::class) } - this)

    val allSrcDirs = includedProjects.map { it.sourceSets.main.get().allSource.srcDirs }
    additionalSourceDirs.setFrom(allSrcDirs)
    sourceDirectories.setFrom(allSrcDirs)
    classDirectories.setFrom(includedProjects.map { it.sourceSets.main.get().output })
    executionData.setFrom(
        includedProjects.filter {
            File("${it.buildDir}/jacoco/test.exec").exists()
        }.flatMap { it.tasks.withType(JacocoReport::class).map { it.executionData } }
    )

    reports {
        html.isEnabled = true
        xml.isEnabled = true
        csv.isEnabled = false
    }
}

tasks.wrapper {
    distributionType = Wrapper.DistributionType.ALL
    gradleVersion = Versions.gradleWrapper
}<|MERGE_RESOLUTION|>--- conflicted
+++ resolved
@@ -238,13 +238,9 @@
         enableExperimentalRules.set(true)
         additionalEditorconfigFile.set(file(rootProject.rootDir.toPath().resolve("config").resolve("ktlint").resolve(".editorconfig")))
         filter {
-<<<<<<< HEAD
-            exclude { it.file.path.contains("generated/") }
-=======
             exclude {
                 it.file.path.contains("generated/")
             }
->>>>>>> 564eff4f
         }
     }
 
