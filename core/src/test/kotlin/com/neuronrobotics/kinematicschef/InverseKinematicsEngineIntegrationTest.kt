/*
 * This file is part of kinematics-chef.
 *
 * kinematics-chef is free software: you can redistribute it and/or modify
 * it under the terms of the GNU Lesser General Public License as published by
 * the Free Software Foundation, either version 3 of the License, or
 * (at your option) any later version.
 *
 * kinematics-chef is distributed in the hope that it will be useful,
 * but WITHOUT ANY WARRANTY; without even the implied warranty of
 * MERCHANTABILITY or FITNESS FOR A PARTICULAR PURPOSE.  See the
 * GNU Lesser General Public License for more details.
 *
 * You should have received a copy of the GNU Lesser General Public License
 * along with kinematics-chef.  If not, see <https://www.gnu.org/licenses/>.
 */
package com.neuronrobotics.kinematicschef

import com.neuronrobotics.bowlerstudio.creature.MobileBaseLoader
import com.neuronrobotics.bowlerstudio.scripting.ScriptingEngine
import com.neuronrobotics.kinematicschef.dhparam.DhParam
import com.neuronrobotics.kinematicschef.dhparam.toDHLinks
import com.neuronrobotics.kinematicschef.dhparam.toDhParams
import com.neuronrobotics.kinematicschef.dhparam.toFrameTransformation
import com.neuronrobotics.kinematicschef.util.approxEquals
import com.neuronrobotics.kinematicschef.util.getFrameTranslationMatrix
import com.neuronrobotics.kinematicschef.util.getTranslation
import com.neuronrobotics.kinematicschef.util.immutableListOf
import com.neuronrobotics.kinematicschef.util.length
import com.neuronrobotics.kinematicschef.util.modulus
import com.neuronrobotics.kinematicschef.util.step
import com.neuronrobotics.kinematicschef.util.toTransformNR
import com.neuronrobotics.sdk.addons.kinematics.DHLink
import com.neuronrobotics.sdk.addons.kinematics.math.TransformNR
import org.junit.jupiter.api.Assertions.assertTrue
import org.junit.jupiter.api.Disabled
import org.junit.jupiter.api.Test
import org.junit.jupiter.api.assertThrows
import org.junit.jupiter.api.fail
import java.lang.Math.toRadians
import kotlin.math.PI
import kotlin.math.cos
import kotlin.math.pow
import kotlin.math.sin
import kotlin.math.sqrt

class InverseKinematicsEngineIntegrationTest {

    @Test
    @Disabled
    fun `one invalid spherical wrist`() {
        val chain = TestUtil.makeMockChain(
            arrayListOf(
                DHLink(10.0, 0.0, 0.0, -90.0),
                DHLink(0.0, 0.0, 0.0, 90.0),
                DHLink(10.0, 0.0, 0.0, 0.0)
            )
        )

        val engine = InverseKinematicsEngine.getInstance()

        assertThrows<NotImplementedError> {
            engine.inverseKinematics(
                TransformNR(),
                listOf(0.0, 0.0, 0.0).toDoubleArray(),
                chain
            )
        }
    }

    @Test
<<<<<<< HEAD
    fun `test cmm input arm global zero` () {
        val cmmInputArm = ScriptingEngine.gitScriptRun(
            "https://gist.github.com/NotOctogonapus/c3fc39308a506d4cb1cd7297193c41e7",
            "InputArmBase_copy.xml",
            null
        ) as? MobileBaseLoader ?: fail { "The script did not return a MobileBaseLoader." }

        val chain = cmmInputArm.base.appendages[0].chain
        val params = chain.toDhParams()

        val engine = InverseKinematicsEngine.getInstance()

        val target = params.forwardKinematics(arrayOf(0.0, 0.0, 0.0, 0.0, 0.0, 0.0).toDoubleArray())

        val jointAngles = engine.inverseKinematics(
            target,
            listOf(0.0, 0.0, 0.0, 0.0, 0.0, 0.0).toDoubleArray(),
            chain
        )

        val fkTip = params.forwardKinematics(arrayOf(
            (jointAngles[0] + params[0].theta) * PI/180,
            (jointAngles[1] + params[1].theta) * PI/180,
            (jointAngles[2] + params[2].theta) * PI/180,
            (jointAngles[3] + params[3].theta) * PI/180,
            (jointAngles[4] + params[4].theta) * PI/180,
            (jointAngles[5] + params[5].theta) * PI/180
        ).toDoubleArray())

        val targetVec = target.cols(3, 4).rows(0, 3)
        val tipVec = fkTip.cols(3, 4).rows(0, 3)

        assert((targetVec - tipVec).length() < 0.001)
    }

    @Test
    fun `test cmm input arm home` () {
=======
    fun `test IK with many theta permutations`() {
        val engine = InverseKinematicsEngine.getInstance()
        val thetaIncrement = (2 * PI) / 4
        for (i in (0.0..2 * PI).step(thetaIncrement)) {
            val target = TestUtil.cmmInputArmDhParams.forwardKinematics(
                    DoubleArray(6) { i }
            )

            val thetasFromIk = engine.inverseKinematics(
                    target,
                    DoubleArray(6) { 0.0 },
                    TestUtil.makeMockChain(TestUtil.cmmInputArmDhParams.toDHLinks())
            )

            val targetUsingThetasFromIk = TestUtil.cmmInputArmDhParams.forwardKinematics(
                    thetasFromIk.mapIndexed { index, theta ->
                        toRadians(theta + TestUtil.cmmInputArmDhParams[index].theta)
                    }.toDoubleArray()
            )

            assertTrue(target.approxEquals(targetUsingThetasFromIk))
        }
    }

    @Test
    fun `test cmm input arm` () {
>>>>>>> 7a20f7ac
        val cmmInputArm = ScriptingEngine.gitScriptRun(
                "https://gist.github.com/NotOctogonapus/c3fc39308a506d4cb1cd7297193c41e7",
                "InputArmBase_copy.xml",
                null
        ) as? MobileBaseLoader ?: fail { "The script did not return a MobileBaseLoader." }

        val chain = cmmInputArm.base.appendages[0].chain
        val params = chain.toDhParams()

        val engine = InverseKinematicsEngine.getInstance()
        val target = params.forwardKinematics(arrayOf(
                params[0].theta * PI/180,
                params[1].theta * PI/180,
                params[2].theta * PI/180,
                params[3].theta * PI/180,
                params[4].theta * PI/180,
                params[5].theta * PI/180
        ).toDoubleArray())

        val jointAngles = engine.inverseKinematics(
                target,
                listOf(0.0, 0.0, 0.0, 0.0, 0.0, 0.0).toDoubleArray(),
                chain
        )

        val fkTip = params.forwardKinematics(arrayOf(
                (jointAngles[0] + params[0].theta) * PI/180,
                (jointAngles[1] + params[1].theta) * PI/180,
                (jointAngles[2] + params[2].theta) * PI/180,
                (jointAngles[3] + params[3].theta) * PI/180,
                (jointAngles[4] + params[4].theta) * PI/180,
                (jointAngles[5] + params[5].theta) * PI/180
        ).toDoubleArray())

        val targetVec = target.cols(3, 4).rows(0, 3)
        val tipVec = fkTip.cols(3, 4).rows(0, 3)

        assert((targetVec - tipVec).length() < 0.001)
    }

    @Test
    fun `test cmm input arm old`() {
        val cmmInputArm = ScriptingEngine.gitScriptRun(
            "https://gist.github.com/NotOctogonapus/c3fc39308a506d4cb1cd7297193c41e7",
            "InputArmBase_copy.xml",
            null
        ) as? MobileBaseLoader ?: fail { "The script did not return a MobileBaseLoader." }

        val chain = cmmInputArm.base.appendages[0].chain
        val params = chain.toDhParams()

        val engine = InverseKinematicsEngine.getInstance()

        fun testTheta1OnRadius(targetRadius: Double) {
            for (i in -180.0..180.0 step 0.1) {
                val targetHeight = params.toFrameTransformation().getTranslation()[2]
                val target = getFrameTranslationMatrix(
                    targetRadius * cos(toRadians(i)),
                    targetRadius * sin(toRadians(i)),
                    targetHeight
                )

                val jointAngles = engine.inverseKinematics(
                    target,
                    listOf(0.0, 0.0, 0.0, 0.0, 0.0, 0.0).toDoubleArray(),
                    chain
                )

                val chainWithAngles = params.mapIndexed { index, elem ->
                    // Offset theta by the joint angle because the joint angle is offset back by theta
                    elem.copy(theta = (elem.theta + jointAngles[index]).let {
                        if (it > 360 || it < -360)
                            it.modulus(360)
                        else
                            it
                    })
                }

                assertTrue(
                    target.getTranslation().approxEquals(
                        chainWithAngles.toFrameTransformation().getTranslation()
                    )
                )
            }
        }

        fun testThetasHomed() {
            val jointAngles = engine.inverseKinematics(
                params.toFrameTransformation(),
                listOf(0.0, 0.0, 0.0, 0.0, 0.0, 0.0).toDoubleArray(),
                chain
            )

            val chainWithAngles = params.mapIndexed { index, elem ->
                // Offset theta by the joint angle because the joint angle is offset back by theta
                elem.copy(theta = elem.theta + jointAngles[index])
            }

            assertTrue(
                params.toFrameTransformation().approxEquals(
                    chainWithAngles.toFrameTransformation()
                )
            )
        }

        fun testTheta1OnXAxis() {
            for (sign in listOf(-1, 1)) {
                val targetHeight = params.toFrameTransformation().getTranslation()[2]
                val tipHome = params.toFrameTransformation().getTranslation()
                val targetFrame = getFrameTranslationMatrix(
                    sign * sqrt(tipHome[0].pow(2) + tipHome[1].pow(2)),
                    0,
                    targetHeight
                )

                val jointAngles = engine.inverseKinematics(
                    targetFrame,
                    listOf(0.0, 0.0, 0.0, 0.0, 0.0, 0.0).toDoubleArray(),
                    chain
                )

                val chainWithAngles = params.mapIndexed { index, elem ->
                    // Offset theta by the joint angle because the joint angle is offset back by theta
                    elem.copy(theta = (elem.theta + jointAngles[index]).let {
                        if (it > 360 || it < -360)
                            it.modulus(360)
                        else
                            it
                    })
                }
                println("ch: ${chainWithAngles.joinToString()}")

                assertTrue(
                    targetFrame.getTranslation().approxEquals(
                        chainWithAngles.toFrameTransformation().getTranslation()
                    )
                )
            }
        }

        fun testThetasAlongXAxis() {
            for (i in -10..10) {
                val targetHeight = params.toFrameTransformation().getTranslation()[2]
                val targetFrame = getFrameTranslationMatrix(
                    i,
                    0,
                    targetHeight
                )

                val jointAngles = engine.inverseKinematics(
                    targetFrame,
                    listOf(0.0, 0.0, 0.0, 0.0, 0.0, 0.0).toDoubleArray(),
                    chain
                )

                val chainWithAngles = params.mapIndexed { index, elem ->
                    // Offset theta by the joint angle because the joint angle is offset back by theta
                    elem.copy(theta = (elem.theta + jointAngles[index]).let {
                        if (it > 360 || it < -360)
                            it.modulus(360)
                        else
                            it
                    })
                }
                println("ch: ${chainWithAngles.joinToString()}")

                assertTrue(
                    targetFrame.getTranslation().approxEquals(
                        chainWithAngles.toFrameTransformation().getTranslation()
                    )
                )
            }
        }

        val tipHome = params.toFrameTransformation().getTranslation()
        val lengthToTip = sqrt(tipHome[0].pow(2) + tipHome[1].pow(2))

        testTheta1OnRadius(lengthToTip) // The radius for the home position
        testThetasHomed()
        testTheta1OnXAxis()

        /*testThetasAlongXAxis()
         * this likely doesn't pass the assert
         * because of reach + wrong wrist orientation provided
        */

        engine.inverseKinematics(
            getFrameTranslationMatrix(
                -14.0,
                8.0,
                259.0
            ),
            listOf(0.0, 0.0, 0.0, 0.0, 0.0, 0.0).toDoubleArray(),
            chain
        )

        val jointAngles = engine.inverseKinematics(
            params.toFrameTransformation(),
        listOf(0.0, 0.0, 0.0, 0.0, 0.0, 0.0).toDoubleArray(),
        chain
        )
    }

    @Test
    @Disabled
    fun `test puma arm`() {
        val pumaArm = ScriptingEngine.gitScriptRun(
            "https://gist.github.com/NotOctogonapus/c3fc39308a506d4cb1cd7297193c41e7",
            "InputArmBase_copy.xml",
            null
        ) as? MobileBaseLoader ?: fail { "The script did not return a MobileBaseLoader." }

        val chain = pumaArm.base.appendages[1].chain
        val homeTarget = chain.toDhParams().toFrameTransformation()

        val tempTarget = immutableListOf(
            DhParam(0, 18.24, 0, -90),
            DhParam(14.9, 0, 43.2, 0),
            DhParam(0, 0, 2, 90),
            DhParam(43.2, 0, 0, -90),
            DhParam(0, 0, 0, 90),
            DhParam(5.6, 0, 0, 0)
        ).toFrameTransformation().toTransformNR()

        val engine = InverseKinematicsEngine.getInstance()

        val jointAngles = engine.inverseKinematics(
            chain.toDhParams().toFrameTransformation().toTransformNR(),
            listOf(0.0, 0.0, 0.0, 0.0, 0.0, 0.0).toDoubleArray(),
            chain
        )

        println(jointAngles.joinToString())

//        for (i in 0..100) {
//            val jointAngles = engine.inverseKinematics(
//                homeTarget.mult(getFrameTranslationMatrix(i, 0, 0)).toTransformNR(),
//                listOf(0.0, 0.0, 0.0, 0.0, 0.0, 0.0).toDoubleArray(),
//                chain
//            )
//
//            println(jointAngles.joinToString())
//        }

//        for (i in -100..100) {
//            for (j in -100..100) {
//                for (k in -100..100) {
//                    val jointAngles = engine.inverseKinematics(
//                        homeTarget.mult(getFrameTranslationMatrix(i, 0, 0)).toTransformNR(),
//                        listOf(0.0, 0.0, 0.0, 0.0, 0.0, 0.0).toDoubleArray(),
//                        chain
//                    )
//                    if (jointAngles[0] != 0.0) {
//                        println(jointAngles.joinToString())
//                    }
//                }
//            }
//        }
    }

//    @Test
//    @Disabled
//    fun `test full spong arm`() {
//        val spongArm = ScriptingEngine.gitScriptRun(
//            "https://gist.github.com/NotOctogonapus/c3fc39308a506d4cb1cd7297193c41e7",
//            "InputArmBase_copy.xml",
//            null
//        ) as? MobileBaseLoader ?: fail { "The script did not return a MobileBaseLoader." }
//
//        val chain = spongArm.base.appendages[2].chain
//
//        val engine = InverseKinematicsEngine.getInstance()
//
//        for (i in 0..10) {
//            val jointAngles = engine.inverseKinematics(
//                chain.toDhParams().toFrameTransformation().toTransformNR().apply {
//                    x += i
//                },
//                listOf(0.0, 0.0, 0.0, 0.0, 0.0, 0.0).toDoubleArray(),
//                chain
//            )
//
//            println("${jointAngles.joinToString()}\n")
//
//            chain.toDhParams().zip(jointAngles.toList()).map {
//                it.first.copy(theta = it.second)
//            }.let {
//                it.toFrameTransformation().print()
//            }
//        }
//    }
}<|MERGE_RESOLUTION|>--- conflicted
+++ resolved
@@ -69,7 +69,6 @@
     }
 
     @Test
-<<<<<<< HEAD
     fun `test cmm input arm global zero` () {
         val cmmInputArm = ScriptingEngine.gitScriptRun(
             "https://gist.github.com/NotOctogonapus/c3fc39308a506d4cb1cd7297193c41e7",
@@ -106,8 +105,6 @@
     }
 
     @Test
-    fun `test cmm input arm home` () {
-=======
     fun `test IK with many theta permutations`() {
         val engine = InverseKinematicsEngine.getInstance()
         val thetaIncrement = (2 * PI) / 4
@@ -133,8 +130,7 @@
     }
 
     @Test
-    fun `test cmm input arm` () {
->>>>>>> 7a20f7ac
+    fun `test cmm input arm home` () {
         val cmmInputArm = ScriptingEngine.gitScriptRun(
                 "https://gist.github.com/NotOctogonapus/c3fc39308a506d4cb1cd7297193c41e7",
                 "InputArmBase_copy.xml",
