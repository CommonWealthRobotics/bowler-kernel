/*
 * This file is part of bowler-kernel.
 *
 * bowler-kernel is free software: you can redistribute it and/or modify
 * it under the terms of the GNU Lesser General Public License as published by
 * the Free Software Foundation, either version 3 of the License, or
 * (at your option) any later version.
 *
 * bowler-kernel is distributed in the hope that it will be useful,
 * but WITHOUT ANY WARRANTY; without even the implied warranty of
 * MERCHANTABILITY or FITNESS FOR A PARTICULAR PURPOSE.  See the
 * GNU Lesser General Public License for more details.
 *
 * You should have received a copy of the GNU Lesser General Public License
 * along with bowler-kernel.  If not, see <https://www.gnu.org/licenses/>.
 */
@file:SuppressWarnings("LargeClass")

package com.neuronrobotics.bowlerkernel.kinematics.motion

import Jama.Matrix
import com.beust.klaxon.Klaxon
import com.neuronrobotics.bowlerkernel.kinematics.testJsonConversion
import org.junit.jupiter.api.Assertions.assertEquals
import org.junit.jupiter.api.Assertions.assertFalse
import org.junit.jupiter.api.Assertions.assertTrue
import org.junit.jupiter.api.Test
import org.junit.jupiter.api.assertAll
import org.junit.jupiter.api.assertThrows
import java.lang.Math.toDegrees
import kotlin.math.PI
import kotlin.math.cos
import kotlin.math.pow
import kotlin.math.sin
import kotlin.math.sqrt

internal class FrameTransformationTest {

    private val equalityTolerance = 1e-14

    @Test
    fun `test identity`() {
        assertEquals(
            FrameTransformation.fromMatrix(Matrix.identity(4, 4)),
            FrameTransformation.identity
        )
    }

    @Test
    fun `test fromTranslation with xyz and getTranslation`() {
        val expected =
            FrameTransformation.fromMatrix(
                Matrix.identity(4, 4).apply {
                    this[0, 3] = 1.0
                    this[1, 3] = 2.0
                    this[2, 3] = 3.0
                }
            )

        val tested = FrameTransformation.fromTranslation(1, 2, 3)

        assertAll(
            { assertEquals(expected, tested) },
            {
                assertTrue(
                    Matrix(3, 1).apply {
                        this[0, 0] = 1.0
                        this[1, 0] = 2.0
                        this[2, 0] = 3.0
                    }.approxEquals(tested.translation, equalityTolerance)
                )
            }
        )
    }

    @Test
    fun `test fromTranslation with Matrix`() {
        val expected =
            FrameTransformation.fromMatrix(
                Matrix.identity(4, 4).apply {
                    this[0, 3] = 1.0
                    this[1, 3] = 2.0
                    this[2, 3] = 3.0
                }
            )

        val testedMat = Matrix(3, 1).apply {
            this[0, 0] = 1.0
            this[1, 0] = 2.0
            this[2, 0] = 3.0
        }

        val tested = FrameTransformation.fromTranslation(testedMat)

        assertAll(
            { assertTrue(expected.approxEquals(tested, equalityTolerance)) },
            { assertTrue(testedMat.approxEquals(tested.translation, equalityTolerance)) }
        )
    }

    @Test
    fun `test fromRotation around z`() {
        val angle = PI / 2.0
        val cosAngle = cos(angle)
        val sinAngle = sin(angle)

        val expected =
            FrameTransformation.fromMatrix(
                Matrix.identity(4, 4).apply {
                    this[0, 0] = cosAngle
                    this[1, 0] = sinAngle
                    this[0, 1] = -sinAngle
                    this[1, 1] = cosAngle
                }
            )

        val tested = FrameTransformation.fromRotation(toDegrees(angle), 0, 0)

        assertAll(
            { assertTrue(expected.approxEquals(tested, equalityTolerance)) },
            {
                assertTrue(
                    Matrix.identity(3, 3).apply {
                        this[0, 0] = cosAngle
                        this[1, 0] = sinAngle
                        this[0, 1] = -sinAngle
                        this[1, 1] = cosAngle
                    }.approxEquals(tested.rotation, equalityTolerance)
                )
            }
        )
    }

    @Test
    fun `test fromRotation around y`() {
        val angle = PI / 2.0
        val cosAngle = cos(angle)
        val sinAngle = sin(angle)

        val expected =
            FrameTransformation.fromMatrix(
                Matrix.identity(4, 4).apply {
                    this[0, 0] = cosAngle
                    this[2, 0] = -sinAngle
                    this[0, 2] = sinAngle
                    this[2, 2] = cosAngle
                }
            )

        val tested = FrameTransformation.fromRotation(0, toDegrees(angle), 0)

        assertAll(
            { assertTrue(expected.approxEquals(tested, equalityTolerance)) },
            {
                assertTrue(
                    Matrix.identity(3, 3).apply {
                        this[0, 0] = cosAngle
                        this[2, 0] = -sinAngle
                        this[0, 2] = sinAngle
                        this[2, 2] = cosAngle
                    }.approxEquals(tested.rotation, equalityTolerance)
                )
            }
        )
    }

    @Test
    fun `test fromRotation around x`() {
        val angle = PI / 2.0
        val cosAngle = cos(angle)
        val sinAngle = sin(angle)

        val expected =
            FrameTransformation.fromMatrix(
                Matrix.identity(4, 4).apply {
                    this[1, 1] = cosAngle
                    this[2, 1] = sinAngle
                    this[1, 2] = -sinAngle
                    this[2, 2] = cosAngle
                }
            )

        val tested = FrameTransformation.fromRotation(0, 0, toDegrees(angle))

        assertAll(
            { assertTrue(expected.approxEquals(tested, equalityTolerance)) },
            {
                assertTrue(
                    Matrix.identity(3, 3).apply {
                        this[1, 1] = cosAngle
                        this[2, 1] = sinAngle
                        this[1, 2] = -sinAngle
                        this[2, 2] = cosAngle
                    }.approxEquals(tested.rotation, equalityTolerance)
                )
            }
        )
    }

    @Test
    fun `test fromRotation with Matrix`() {
        fun Matrix.populate() = apply {
            for (row in 0 until 3) {
                for (col in 0 until 3) {
                    this[row, col] = (row + col).toDouble()
                }
            }
        }

        val expected =
            FrameTransformation.fromMatrix(
                Matrix.identity(4, 4).populate()
            )
        val tested =
            FrameTransformation.fromRotation(
                Matrix(3, 3).populate()
            )

        assertAll(
            { assertEquals(expected, tested) },
            {
                assertTrue(
                    Matrix(3, 3).populate().approxEquals(
                        tested.rotation,
                        equalityTolerance
                    )
                )
            }
        )
    }

    @Test
    fun `test fromRotation with 2D double array`() {
        val data = Array(3) { row ->
            DoubleArray(3) { col -> (row * 2 + col * 3).toDouble() }
        }

        assertTrue(
            Matrix(data).approxEquals(
                FrameTransformation.fromRotation(data).rotation,
                equalityTolerance
            )
        )
    }

    @Test
    fun `test length with column vector`() {
        assertEquals(
            sqrt(1.0.pow(2) + 2.0.pow(2) + 3.0.pow(2)),
            Matrix(3, 1).apply {
                this[0, 0] = 1.0
                this[1, 0] = 2.0
                this[2, 0] = 3.0
            }.length()
        )
    }

    @Test
    fun `test length with row vector`() {
        assertEquals(
            sqrt(1.0.pow(2) + 2.0.pow(2) + 3.0.pow(2)),
            Matrix(1, 3).apply {
                this[0, 0] = 1.0
                this[0, 1] = 2.0
                this[0, 2] = 3.0
            }.length()
        )
    }

    @Test
    fun `test getTranslationPlanar`() {
        val expected = Matrix(2, 1).apply {
            this[0, 0] = 1.0
            this[1, 0] = 2.0
        }

        val actual = FrameTransformation.fromTranslation(1, 2, 3).translationPlanar

        assertTrue(expected.approxEquals(actual, equalityTolerance))
    }

    @Test
    fun `test getTranslationCol`() {
        val expected = Matrix(4, 1).apply {
            this[0, 0] = 1.0
            this[1, 0] = 2.0
            this[2, 0] = 3.0
            this[3, 0] = 1.0
        }

        val actual = FrameTransformation.fromTranslation(1, 2, 3).translationCol

        assertTrue(expected.approxEquals(actual, equalityTolerance))
    }

    @Test
    fun `test subMatrix`() {
        fun Matrix.populate(rowOffset: Int = 0, colOffset: Int = 0) {
            this[rowOffset + 0, colOffset + 0] = 1.0
            this[rowOffset + 0, colOffset + 1] = 2.0
            this[rowOffset + 1, colOffset + 0] = 3.0
            this[rowOffset + 1, colOffset + 1] = 4.0
        }

        val expected = Matrix(2, 2).apply {
            populate()
        }

        val actual = FrameTransformation.fromMatrix(
            Matrix(4, 4).apply {
                populate(1, 1)
            }
        ).subMatrix(1, 3, 1, 3)

        assertTrue(expected.approxEquals(actual, equalityTolerance))
    }

    @Test
    fun `test json round trip`() {
        val expected = FrameTransformation.fromTranslation(1, 2, 3)
        val klaxon = Klaxon().converter(FrameTransformation)
        val json = klaxon.toJsonString(expected)
        val ftFromJson = klaxon.parse<FrameTransformation>(json)
        assertEquals(expected, ftFromJson)
    }

    @Test
    fun `test getRotationMatrix around z only`() {
        val zRad = PI / 3

        val expected = FrameTransformation.fromRotation(Matrix.identity(3, 3).apply {
            this[0, 0] = cos(zRad)
            this[0, 1] = -sin(zRad)
            this[1, 0] = sin(zRad)
            this[1, 1] = cos(zRad)
        })

        val actual = FrameTransformation.fromRotation(toDegrees(zRad), 0, 0)

        assertTrue(expected.approxEquals(actual, equalityTolerance))
    }

    @Test
    fun `test getRotationMatrix around y only`() {
        val yRad = PI / 3

        val expected = FrameTransformation.fromRotation(
            Matrix.identity(3, 3).apply {
                this[0, 0] = cos(yRad)
                this[0, 2] = sin(yRad)
                this[2, 0] = -sin(yRad)
                this[2, 2] = cos(yRad)
            }
        )

        val actual = FrameTransformation.fromRotation(0, toDegrees(yRad), 0)

        assertTrue(expected.approxEquals(actual, equalityTolerance))
    }

    @Test
    fun `test getRotationMatrix around x only`() {
        val xRad = PI / 3

        val expected = FrameTransformation.fromRotation(
            Matrix.identity(3, 3).apply {
                this[1, 1] = cos(xRad)
                this[1, 2] = -sin(xRad)
                this[2, 1] = sin(xRad)
                this[2, 2] = cos(xRad)
            }
        )

        val actual = FrameTransformation.fromRotation(0, 0, toDegrees(xRad))

        assertTrue(expected.approxEquals(actual, equalityTolerance))
    }

    @Test
    fun `test approxEquals with negative zero`() {
        assertTrue(
            FrameTransformation.fromMatrix(
                Matrix(4, 4).apply {
                    this[0, 0] = 0.0
                }).approxEquals(
                FrameTransformation.fromMatrix(
                    Matrix(4, 4).apply {
                        this[0, 0] = -0.0
                    }),
                equalityTolerance
            )
        )
    }

    @Test
    fun `test approxEquals with tolerance`() {
        assertTrue(
            FrameTransformation.fromMatrix(
                Matrix(4, 4).apply {
                    this[0, 0] = 0.0
                }).approxEquals(
                FrameTransformation.fromMatrix(
                    Matrix(4, 4).apply {
                        this[0, 0] = equalityTolerance
                    }),
                equalityTolerance
            )
        )
    }

    @Test
    fun `test approxEquals failure`() {
        assertFalse(
            FrameTransformation.fromMatrix(
                Matrix(4, 4).apply {
                    this[0, 0] = 0.0
                }).approxEquals(
                FrameTransformation.fromMatrix(
                    Matrix(4, 4).apply {
                        this[0, 0] = equalityTolerance + 1e-20
                    }),
                equalityTolerance
            )
        )
    }

    @Test
    fun `test translationX`() {
        assertEquals(
            9.0,
            FrameTransformation.fromTranslation(9, 0, 0).translationX
        )
    }

    @Test
    fun `test translationY`() {
        assertEquals(
            9.0,
            FrameTransformation.fromTranslation(0, 9, 0).translationY
        )
    }

    @Test
    fun `test translationZ`() {
        assertEquals(
            9.0,
            FrameTransformation.fromTranslation(0, 0, 9).translationZ
        )
    }

    @Test
<<<<<<< HEAD
    fun `test json`() {
        Klaxon().converter(FrameTransformation)
            .testJsonConversion(FrameTransformation.fromTranslation(10, 20, 30))
=======
    fun `test scale with 0`() {
        assertThrows<IllegalArgumentException> {
            FrameTransformation.identity.scale(0)
        }
    }

    @Test
    fun `test scale with 1`() {
        assertThrows<IllegalArgumentException> {
            FrameTransformation.identity.scale(1)
        }
    }

    @Test
    fun `test scale with 0_5`() {
        val threshold = 1e-6
        val actual = (FrameTransformation.fromTranslation(10, 5, 2) *
            FrameTransformation.fromRotation(90, 60, 20)).scale(0.5, threshold)

        assertAll(
            { assertEquals(5.0, actual.translationX, threshold) },
            { assertEquals(2.5, actual.translationY, threshold) },
            { assertEquals(1.0, actual.translationZ, threshold) },
            { assertEquals(45.0, actual.getRotationAngles()[0], threshold) },
            { assertEquals(30.0, actual.getRotationAngles()[1], threshold) },
            { assertEquals(10.0, actual.getRotationAngles()[2], threshold) }
        )
>>>>>>> b006f2d3
    }
}<|MERGE_RESOLUTION|>--- conflicted
+++ resolved
@@ -449,11 +449,6 @@
     }
 
     @Test
-<<<<<<< HEAD
-    fun `test json`() {
-        Klaxon().converter(FrameTransformation)
-            .testJsonConversion(FrameTransformation.fromTranslation(10, 20, 30))
-=======
     fun `test scale with 0`() {
         assertThrows<IllegalArgumentException> {
             FrameTransformation.identity.scale(0)
@@ -481,6 +476,11 @@
             { assertEquals(30.0, actual.getRotationAngles()[1], threshold) },
             { assertEquals(10.0, actual.getRotationAngles()[2], threshold) }
         )
->>>>>>> b006f2d3
+    }
+
+    @Test
+    fun `test json`() {
+        Klaxon().converter(FrameTransformation)
+            .testJsonConversion(FrameTransformation.fromTranslation(10, 20, 30))
     }
 }