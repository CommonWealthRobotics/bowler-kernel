/*
 * This file is part of bowler-kernel.
 *
 * bowler-kernel is free software: you can redistribute it and/or modify
 * it under the terms of the GNU Lesser General Public License as published by
 * the Free Software Foundation, either version 3 of the License, or
 * (at your option) any later version.
 *
 * bowler-kernel is distributed in the hope that it will be useful,
 * but WITHOUT ANY WARRANTY; without even the implied warranty of
 * MERCHANTABILITY or FITNESS FOR A PARTICULAR PURPOSE.  See the
 * GNU Lesser General Public License for more details.
 *
 * You should have received a copy of the GNU Lesser General Public License
 * along with bowler-kernel.  If not, see <https://www.gnu.org/licenses/>.
 */
@file:SuppressWarnings("LargeClass")

package com.neuronrobotics.bowlerkernel.hardware.protocol

import arrow.core.Either
import arrow.effects.IO
import arrow.effects.IOOf
import arrow.effects.extensions.io.monad.binding
import arrow.effects.extensions.io.monad.flatten
import arrow.effects.liftIO
import com.google.common.collect.ImmutableSet
import com.neuronrobotics.bowlerkernel.deviceserver.DeviceServer
import com.neuronrobotics.bowlerkernel.deviceserver.getPayload
import com.neuronrobotics.bowlerkernel.hardware.deviceresource.provisioned.nongroup.DigitalState
import com.neuronrobotics.bowlerkernel.hardware.deviceresource.resourceid.ResourceId
import com.neuronrobotics.bowlerkernel.hardware.deviceresource.resourceid.ResourceIdValidator
import com.neuronrobotics.bowlerkernel.hardware.deviceresource.resourceid.ResourceType
import com.neuronrobotics.bowlerkernel.internal.logging.LoggerUtilities.Companion.joinWithIndent
import java.nio.ByteBuffer
import java.util.concurrent.atomic.AtomicInteger
import kotlin.math.pow
import mu.KotlinLogging

/**
 * Parses a received payload into a value. The parameter format is:
 *  `(payload, start index (inclusive), end index (exclusive))`.
 * The valid slice of the payload this method is allowed to access is
 * `payload.sliceArray(start until end)`.
 */
typealias ParseReceivePayload<T> = (ByteArray, Int, Int) -> T

/**
 * An implementation of [BowlerRPCProtocol] using [DeviceServer]. Uses a continuous range of
 * packet ids from [getLowestPacketId] through [getHighestPacketId]. Any numbers outside that
 * range are available for other packets.
 *
 * @param server The [DeviceServer] to communicate with the device with.
 * @param resourceIdValidator The resource id validator used to validate resource ids when adding
 * them during discovery.
 * @param startPacketId The starting id for the packets this class creates.
 */
@SuppressWarnings("TooManyFunctions")
open class DefaultBowlerRPCProtocol(
    private val server: DeviceServer,
    private val resourceIdValidator: ResourceIdValidator,
    private val startPacketId: Byte = DEFAULT_START_PACKET_ID
) : BowlerRPCProtocol {

    private var highestPacketId = AtomicInteger(startPacketId.toInt())
    private var highestGroupId = AtomicInteger(1)

    private val allResourceIds = mutableSetOf<ResourceId>()
    private val groupedResourceToGroupId = mutableMapOf<ResourceId, Int>()
    private val groupIdToMembers = mutableMapOf<Int, MutableSet<ResourceId>>()

    private val nonGroupedResourceIdToPacketId = mutableMapOf<ResourceId, Int>()

    private val groupIdToPacketId = mutableMapOf<Int, Int>()
    private val groupIdToCount = mutableMapOf<Int, Int>()
    private val groupMemberToSendRange = mutableMapOf<ResourceId, Pair<Byte, Byte>>()
    private val groupMemberToReceiveRange = mutableMapOf<ResourceId, Pair<Byte, Byte>>()

    /**
     * Whether the device is connected.
     */
    private var isConnected = false

    init {
        require(startPacketId > 0) {
            "The starting packet id ($startPacketId) must be greater than zero."
        }

        require(startPacketId != DISCOVERY_PACKET_ID) {
            "The starting packet id ($startPacketId) cannot be equal to the discovery packet id " +
                "($DISCOVERY_PACKET_ID)."
        }
    }

    /**
     * Sends a general discovery packet.
     *
     * Section 2.1.1.
     *
     * @param operation The operation.
     * @param payload The payload.
     * @return The reply payload.
     */
    private fun sendGeneralDiscoveryPacket(
        operation: Byte,
        payload: ByteArray
    ): IO<ByteArray> = IO {
        val payloadWithHeader = getPayload(PAYLOAD_SIZE, byteArrayOf(operation) + payload)

        LOGGER.debug {
            """
            |Sent discovery packet:
            |${payloadWithHeader.joinToString()}
            """.trimMargin()
        }

        server.write(DISCOVERY_PACKET_ID, payloadWithHeader).map {
            LOGGER.debug {
                """
                |Discovery response:
                |${it.joinToString()}
                """.trimMargin()
            }

            it
        }
    }.flatten()

    /**
     * Sends a discovery packet.
     *
     * Section 2.1.2.
     *
     * @param packetId The new ID for the packet being discovered.
     * @param resource The type of the resource.
     * @param attachment The type of the attachment point.
     * @param attachmentData Any data needed to fully describe the attachment.
     * @return The reply payload.
     */
    private fun sendDiscoveryPacket(
        packetId: Byte,
        resource: Byte,
        attachment: Byte,
        attachmentData: ByteArray
    ) = sendGeneralDiscoveryPacket(
        OPERATION_DISCOVERY_ID,
        byteArrayOf(packetId, resource, attachment) + attachmentData
    )

    /**
     * Sends a group discovery packet.
     *
     * Section 2.1.3.
     *
     * @param groupId The ID for the group being made.
     * @param packetId The ID for the packet the group will use.
     * @param count The number of resources that will be added to the group.
     * @return The reply payload.
     */
    private fun sendGroupDiscoveryPacket(
        groupId: Byte,
        packetId: Byte,
        count: Byte
    ) = sendGeneralDiscoveryPacket(
        OPERATION_GROUP_DISCOVERY_ID,
        byteArrayOf(groupId, packetId, count)
    )

    /**
     * Sends a group member discovery packet.
     *
     * Section 2.1.4.
     *
     * @param groupId The ID for the group that this resource will be added to.
     * @param sendStart The starting byte index in the send payload for this resource's write data.
     * @param sendEnd The ending byte index in the send payload for this resource's write data.
     * @param receiveStart The starting byte index in the receive payload for this resource's
     * read data.
     * @param receiveEnd The ending byte index in the receive payload for this resource's read data.
     * @param resource The type of the resource.
     * @param attachment The type of the attachment point.
     * @param attachmentData Any data needed to fully describe the attachment.
     * @return The reply payload.
     */
    @SuppressWarnings("LongParameterList")
    private fun sendGroupMemberDiscoveryPacket(
        groupId: Byte,
        sendStart: Byte,
        sendEnd: Byte,
        receiveStart: Byte,
        receiveEnd: Byte,
        resource: Byte,
        attachment: Byte,
        attachmentData: ByteArray
    ) = sendGeneralDiscoveryPacket(
        OPERATION_GROUP_MEMBER_DISCOVERY_ID,
        byteArrayOf(
            groupId, sendStart, sendEnd, receiveStart, receiveEnd, resource, attachment
        ) + attachmentData
    )

    /**
     * Sends a discard discovery packet.
     *
     * Section 2.1.5.
     *
     * @return The reply payload.
     */
    private fun sendDiscardDiscoveryPacket() =
        sendGeneralDiscoveryPacket(OPERATION_DISCARD_DISCOVERY_ID, byteArrayOf())

    /**
     * Adds a group by sending a group discovery packet followed by a group member discovery
     * packet for each element of [resourceIds]. Fails-fast when discovering group members.
     *
     * @param resourceIds The group members.
     */
    private fun addGroup(
        resourceIds: ImmutableSet<ResourceId>
    ): IO<Unit> = IO {
        LOGGER.debug {
            """
            |Adding group:
            |resourceIds:
            |${resourceIds.joinWithIndent("\t")}
            """.trimMargin()
        }

        // Check that all resourceIds are new
        resourceIds.filter { it in allResourceIds }.let {
            if (it.isNotEmpty()) {
                val message =
                    "Tried to add ResourceIds that were already added:\n${it.joinToString("\n")}"
                LOGGER.warn { message }
                return IO.raiseError(UnsupportedOperationException(message))
            }
        }

        val groupId = getNextGroupId()
        val packetId = getNextPacketId()
        val count = resourceIds.size

        val groupStatus = sendGroupDiscoveryPacket(
            groupId.toByte(),
            packetId.toByte(),
            count.toByte()
        )

        groupStatus.ifAccepted {
            groupIdToPacketId[groupId] = packetId
            groupIdToCount[groupId] = count

            var currentSendIndex = 0.toByte()
            var currentReceiveIndex = 0.toByte()

            val allResources = binding {
                resourceIds.forEach { resourceId ->
                    val sendLength = resourceId.resourceType.sendLength
                    val receiveLength = resourceId.resourceType.receiveLength

                    if (isGreaterThanUnsignedByte(currentSendIndex + sendLength) ||
                        isGreaterThanUnsignedByte(currentReceiveIndex + receiveLength)
                    ) {
                        IO.raiseError<Unit>(
                            IllegalStateException(
                                """
                                |Cannot handle payload indices greater than a byte.
                                |Send index: $currentSendIndex
                                |Receive index: $currentReceiveIndex
                                """.trimMargin()
                            )
                        ).bind()
                    }

<<<<<<< HEAD
                    if (currentSendIndex + sendLength > PAYLOAD_SIZE ||
                        currentReceiveIndex + receiveLength > PAYLOAD_SIZE
                    ) {
                        IO.raiseError<Unit>(
                            IllegalStateException(
                                """
                                |Cannot handle payload indices greater than the payload size.
                                |Payload size: $PAYLOAD_SIZE
                                |Send index: $currentSendIndex
                                |Receive index: $currentReceiveIndex
                                """.trimMargin()
                            )
                        ).bind()
=======
                        val sendStart = currentSendIndex
                        val sendEnd = (currentSendIndex + sendLength).toByte()
                        val receiveStart = currentReceiveIndex
                        val receiveEnd = (currentReceiveIndex + receiveLength).toByte()

                        sendGroupMemberDiscoveryPacket(
                            groupId.toByte(),
                            sendStart,
                            sendEnd,
                            receiveStart,
                            receiveEnd,
                            resourceId.resourceType.type,
                            resourceId.attachmentPoint.type,
                            resourceId.attachmentPoint.data
                        ).flatMap {
                            if (it[0] == STATUS_ACCEPTED) {
                                groupedResourceToGroupId[resourceId] = groupId
                                groupIdToMembers.getOrPut(groupId) {
                                    mutableSetOf()
                                }.add(resourceId)
                                groupMemberToSendRange[resourceId] = sendStart to sendEnd
                                groupMemberToReceiveRange[resourceId] = receiveStart to receiveEnd
                                allResourceIds.add(resourceId)

                                currentSendIndex = (currentSendIndex + sendLength).toByte()
                                currentReceiveIndex = (currentReceiveIndex + receiveLength).toByte()

                                IO.just(Unit)
                            } else {
                                IO.raiseError(UnsupportedOperationException(it.joinToString()))
                            }
                        }.bind()
>>>>>>> b6e55b45
                    }

                    val sendStart = currentSendIndex
                    val sendEnd = (currentSendIndex + sendLength).toByte()
                    val receiveStart = currentReceiveIndex
                    val receiveEnd = (currentReceiveIndex + receiveLength).toByte()

                    sendGroupMemberDiscoveryPacket(
                        groupId.toByte(),
                        sendStart,
                        sendEnd,
                        receiveStart,
                        receiveEnd,
                        resourceId.resourceType.type,
                        resourceId.attachmentPoint.type,
                        resourceId.attachmentPoint.data
                    ).ifAccepted {
                        groupedResourceToGroupId[resourceId] = groupId
                        groupIdToMembers.getOrPut(groupId) {
                            mutableSetOf()
                        }.add(resourceId)
                        groupMemberToSendRange[resourceId] = sendStart to sendEnd
                        groupMemberToReceiveRange[resourceId] = receiveStart to receiveEnd

                        currentSendIndex = (currentSendIndex + sendLength).toByte()
                        currentReceiveIndex = (currentReceiveIndex + receiveLength).toByte()

                        IO.just(Unit)
                    }.bind()
                }
            }

            allResources.flatMap {
                IO {
                    // TODO: Expose maxRetries
                    server.addUnreliable(packetId.toByte(), 10)
                }
            }
        }
    }.flatten()

    /**
     * Adds a resource by sending a discovery packet.
     *
     * @param resourceId The resource id.
     */
    private fun addResource(
        resourceId: ResourceId
    ): IO<Unit> = IO {
        LOGGER.debug {
            """
            |Adding resource:
            |resourceId: $resourceId
            """.trimMargin()
        }

        if (resourceId in allResourceIds) {
            val message = "Tried to add a ResourceId that was already added:\n$resourceId"
            LOGGER.warn { message }
            return IO.raiseError(UnsupportedOperationException(message))
        }

        val packetId = getNextPacketId()

        val status = sendDiscoveryPacket(
            packetId.toByte(),
            resourceId.resourceType.type,
            resourceId.attachmentPoint.type,
            resourceId.attachmentPoint.data
        )

        status.ifAccepted {
            IO {
                // Discovery packet was accepted
                nonGroupedResourceIdToPacketId[resourceId] = packetId
                allResourceIds.add(resourceId)

                // TODO: Expose maxRetries
                server.addUnreliable(packetId.toByte(), 10)
            }
        }
    }.flatten()

    /**
     * Computes the next packet id and validates that it can be sent to the device.
     *
     * @return The next packet id.
     */
    private fun getNextPacketId(): Int {
        val id = highestPacketId.getAndIncrement()

        check(!isGreaterThanUnsignedByte(id)) { "Cannot handle packet ids greater than a byte." }

        return id
    }

    /**
     * Computes the next group id and validates that it can be sent to the device.
     *
     * @return The next group id.
     */
    private fun getNextGroupId(): Int {
        val id = highestGroupId.getAndIncrement()

        check(!isGreaterThanUnsignedByte(id)) { "Cannot handle group ids greater than a byte." }

        return id
    }

    /**
     * Validates that all resources are part of the same group, there are the correct number of
     * resources, and all resources in the group are present. Returns the group id if validation
     * succeeded.
     *
     * @param resourcesAndValues The group members and their associated values to send.
     * @return The group id.
     */
    private fun <T> validateGroupSendResources(
        resourcesAndValues: List<Pair<ResourceId, T>>
    ): IO<Int> = IO {
        getValidatedGroupId(resourcesAndValues.first().first).flatMap { groupId ->
            if (resourcesAndValues.size != groupIdToCount[groupId]) {
                return@flatMap IO.raiseError<Int>(
                    UnsupportedOperationException("Mismatched group size.")
                )
            }

            if (!resourcesAndValues.all { groupedResourceToGroupId[it.first] == groupId }) {
                return@flatMap IO.raiseError<Int>(
                    UnsupportedOperationException("Mismatched group ids.")
                )
            }

            if (resourcesAndValues.mapTo(LinkedHashSet(resourcesAndValues.size)) { it.first } !=
                groupIdToMembers[groupId]) {
                return@flatMap IO.raiseError<Int>(
                    UnsupportedOperationException("Mismatched group members.")
                )
            }

            IO.just(groupId)
        }
    }.flatten()

    /**
     * Validates that all resources are part of the same group, there are the correct number of
     * resources, and all resources in the group are present. Returns the group id if validation
     * succeeded.
     *
     * @param resourceIds The group members.
     * @return The group id.
     */
    private fun validateGroupReceiveResources(resourceIds: List<ResourceId>): IO<Int> = IO {
        getValidatedGroupId(resourceIds.first()).flatMap { groupId ->
            if (resourceIds.size != groupIdToCount[groupId]) {
                return@flatMap IO.raiseError<Int>(
                    UnsupportedOperationException("Mismatched group size.")
                )
            }

            if (!resourceIds.all { groupedResourceToGroupId[it] == groupId }) {
                return@flatMap IO.raiseError<Int>(
                    UnsupportedOperationException("Mismatched group ids.")
                )
            }

            if (resourceIds.toSet() != groupIdToMembers[groupId]) {
                return@flatMap IO.raiseError<Int>(
                    UnsupportedOperationException("Mismatched group members.")
                )
            }

            IO.just(groupId)
        }
    }.flatten()

    /**
     * Maps the [resourceId] to its group id with validation.
     *
     * @param resourceId The resource id.
     * @return The group id.
     */
    private fun getValidatedGroupId(resourceId: ResourceId): IO<Int> {
        return groupedResourceToGroupId[resourceId]?.let { IO.just(it) } ?: IO.raiseError(
            UnsupportedOperationException(
                """
                |The resource id was not discovered:
                |$resourceId
                """.trimMargin()
            )
        )
    }

    /**
     * Creates the send payload for a group. Sorts the [resourcesAndValues] into the correct
     * ordering based on their send indices.
     *
     * @param resourcesAndValues The group members and their associated values to send.
     * @param makeResourcePayload Creates the payload for one resource given its value.
     * @return The payload.
     */
    private fun <T> makeGroupSendPayload(
        resourcesAndValues: List<Pair<ResourceId, T>>,
        makeResourcePayload: (T) -> ByteArray
    ): ByteArray {
        return resourcesAndValues.sortedWith(Comparator { first, second ->
            groupMemberToSendRange[first.first]!!.first -
                groupMemberToSendRange[second.first]!!.first
        }).fold(byteArrayOf()) { acc, (a, value) ->
            val sendRange = groupMemberToSendRange[a]!!
            acc + makeResourcePayload(value).sliceArray(0 until sendRange.second - sendRange.first)
        }
    }

    /**
     * Parses an entire receive payload for a group.
     *
     * @param resourceIds The group members.
     * @param fullPayload The entire receive payload.
     * @param parseResourcePayload Parses one member's section of the payload. Gives the full
     * payload and the starting and ending indices of that a member's data.
     * @return The parsed values in the same order as [resourceIds].
     */
    private fun <T> parseGroupReceivePayload(
        resourceIds: List<ResourceId>,
        fullPayload: ByteArray,
        parseResourcePayload: ParseReceivePayload<T>
    ): List<T> {
        return resourceIds.map {
            val receiveRange = groupMemberToReceiveRange[it]!!
            parseResourcePayload(
                fullPayload,
                receiveRange.first.toInt(),
                receiveRange.second.toInt()
            )
        }
    }

    /**
     * Performs a full RPC read call:
     * 1. Get the packet id
     * 2. Write to the [server]
     * 4. Call [parseReceivePayload] and return the result
     *
     * @param resourceId The resource id.
     * @param parseReceivePayload Parses the receive payload into a value.
     * @return The value returned from [parseReceivePayload].
     */
    @Suppress("MemberVisibilityCanBePrivate")
    protected fun <T> handleRead(
        resourceId: ResourceId,
        parseReceivePayload: ParseReceivePayload<T>
    ): IO<T> = IO {
        getValidatedPacketId(resourceId)
    }.flatMap { packetId ->
        server.write(packetId.toByte(), ByteArray(PAYLOAD_SIZE) { 0 }).map {
            parseReceivePayload(it, 0, it.size)
        }
    }

    /**
     * Performs a full RPC group read call:
     * 1. Validate the group and get the group id
     * 2. Get the packet id
     * 3. Write to the [server]
     * 5. Call [parseGroupReceivePayload] with [parseReceivePayload] and return the result
     *
     * @param resourceIds The group members.
     * @param parseReceivePayload Parses a member's section of the group receive payload.
     * @return The values from [parseReceivePayload] in the same order as [resourceIds].
     */
    @Suppress("MemberVisibilityCanBePrivate")
    protected fun <T> handleGroupRead(
        resourceIds: List<ResourceId>,
        parseReceivePayload: ParseReceivePayload<T>
    ): IO<List<T>> = validateGroupReceiveResources(resourceIds).flatMap { groupId ->
        val packetId = groupIdToPacketId[groupId]!!
        server.write(packetId.toByte(), ByteArray(PAYLOAD_SIZE) { 0 }).map {
            parseGroupReceivePayload(
                resourceIds,
                it,
                parseReceivePayload
            )
        }
    }

    /**
     * Performs a full RPC write call:
     * 1. Get the packet id
     * 2. Write to the [server]
     *
     * @param resourceId The resource id.
     * @param value The value to write.
     * @param makeSendPayload Makes a send payload from a value.
     */
    @Suppress("MemberVisibilityCanBePrivate")
    protected fun <S> handleWrite(
        resourceId: ResourceId,
        value: S,
        makeSendPayload: (S) -> ByteArray
    ): IO<Unit> = IO {
        getValidatedPacketId(resourceId)
    }.flatMap { packetId ->
        server.write(packetId.toByte(), getPayload(PAYLOAD_SIZE, makeSendPayload(value)))
            .map { Unit }
    }

    /**
     * Performs a full RPC write call:
     * 1. Get the packet id
     * 2. Write to the [server]
     * 4. Call [parseReceivePayload] and return the result
     *
     * @param resourceId The resource id.
     * @param value The value to write.
     * @param makeSendPayload Makes a send payload from a value.
     * @param parseReceivePayload Parses the receive payload into a value.
     * @return The value from [parseReceivePayload].
     */
    protected fun <S, R> handleWrite(
        resourceId: ResourceId,
        value: S,
        makeSendPayload: (S) -> ByteArray,
        parseReceivePayload: ParseReceivePayload<R>
    ): IO<R> = IO {
        getValidatedPacketId(resourceId)
    }.flatMap { packetId ->
        server.write(packetId.toByte(), getPayload(PAYLOAD_SIZE, makeSendPayload(value)))
            .map {
                parseReceivePayload(it, 0, it.size)
            }
    }

    /**
     * Maps the [resourceId] to its packet id with validation.
     *
     * @param resourceId The resource id.
     * @return The packet id.
     */
    private fun getValidatedPacketId(resourceId: ResourceId) =
        nonGroupedResourceIdToPacketId[resourceId] ?: throw IllegalArgumentException(
            """
            |The resource id was not discovered:
            |$resourceId
            """.trimMargin()
        )

    /**
     * Performs a full RPC group write call:
     * 1. Validate the group and get the group id
     * 2. Get the packet id
     * 3. Call [makeGroupSendPayload] with [makeSendPayload]
     * 4. Write to the [server]
     *
     * @param resourcesAndValues The resource ids paired with their values.
     * @param makeSendPayload Makes a send payload from a value.
     */
    @Suppress("MemberVisibilityCanBePrivate")
    protected fun <T> handleGroupWrite(
        resourcesAndValues: List<Pair<ResourceId, T>>,
        makeSendPayload: (T) -> ByteArray
    ): IO<Unit> = validateGroupSendResources(resourcesAndValues).flatMap { groupId ->
        val packetId = groupIdToPacketId[groupId]!!
        server.write(
            packetId.toByte(),
            getPayload(PAYLOAD_SIZE, makeGroupSendPayload(resourcesAndValues, makeSendPayload))
        ).map { Unit }
    }

    /**
     * Performs a full RPC group write call:
     * 1. Validate the group and get the group id
     * 2. Get the packet id
     * 3. Call [makeGroupSendPayload] with [makeSendPayload]
     * 4. Write to the [server]
     * 5. Call [parseGroupReceivePayload] with [parseReceivePayload] and return the result
     *
     * @param resourcesAndValues The resource ids paired with their values.
     * @param makeSendPayload Makes a send payload from a value.
     * @param parseReceivePayload Parses the receive payload into a value.
     * @return The values from [parseReceivePayload] in the same order as [resourcesAndValues].
     */
    @Suppress("MemberVisibilityCanBePrivate")
    protected fun <T, R> handleGroupWrite(
        resourcesAndValues: List<Pair<ResourceId, T>>,
        makeSendPayload: (T) -> ByteArray,
        parseReceivePayload: ParseReceivePayload<R>
    ): IO<List<R>> = validateGroupSendResources(resourcesAndValues).flatMap { groupId ->
        val packetId = groupIdToPacketId[groupId]!!
        server.write(
            packetId.toByte(),
            getPayload(PAYLOAD_SIZE, makeGroupSendPayload(resourcesAndValues, makeSendPayload))
        ).map {
            parseGroupReceivePayload(
                resourcesAndValues.map { it.first },
                it,
                parseReceivePayload
            )
        }
    }

    /**
     * Flatmaps over [this] with [f] if the payload was accepted. Errors otherwise.
     */
    protected fun <A> IO<ByteArray>.ifAccepted(f: (ByteArray) -> IOOf<A>): IO<A> =
        flatMap {
            if (it[0] == STATUS_ACCEPTED) {
                f(it)
            } else {
                IO.raiseError(
                    UnsupportedOperationException(
                        "${strerror(it[0])}\n${it.joinToString()}"
                    )
                )
            }
        }

    override fun connect() = server.connect().map {
        server.addReliable(DISCOVERY_PACKET_ID)
        isConnected = true
    }

    override fun disconnect(): IO<Unit> {
        if (!isConnected) {
            return server.disconnect().map { isConnected = false }
        }

        return IO.tailRecM(sendDiscardDiscoveryPacket()) { a ->
            a.map {
                if (it[0] == STATUS_DISCARD_COMPLETE) {
                    Either.Right(Unit)
                } else {
                    Either.Left(
                        IO.defer {
                            Thread.sleep(100)
                            sendDiscardDiscoveryPacket()
                        }
                    )
                }
            }
        }.flatMap {
            server.disconnect().map { isConnected = false }
        }
    }

    override fun addRead(resourceId: ResourceId) =
        resourceIdValidator.validateIsReadType(resourceId.resourceType).liftIO().flatMap {
            it.fold(
                { IO.raiseError<Unit>(UnsupportedOperationException(it)) },
                { addResource(resourceId) }
            )
        }

    override fun addReadGroup(resourceIds: ImmutableSet<ResourceId>) =
        validateResources(resourceIds, ResourceIdValidator::validateIsReadType).liftIO().flatMap {
            if (it.isNotEmpty()) {
                IO.raiseError(
                    UnsupportedOperationException(
                        """
                        |Found invalid resources when trying to add a read group:
                        |${it.joinToString("\n")}
                        """.trimMargin()
                    )
                )
            } else {
                addGroup(resourceIds)
            }
        }

    override fun addWrite(resourceId: ResourceId) =
        resourceIdValidator.validateIsWriteType(resourceId.resourceType).liftIO().flatMap {
            it.fold(
                { IO.raiseError<Unit>(UnsupportedOperationException(it)) },
                { addResource(resourceId) }
            )
        }

    override fun addWriteGroup(resourceIds: ImmutableSet<ResourceId>) =
        validateResources(resourceIds, ResourceIdValidator::validateIsWriteType).liftIO().flatMap {
            if (it.isNotEmpty()) {
                IO.raiseError(
                    UnsupportedOperationException(
                        """
                        |Found invalid resources when trying to add a write group:
                        |${it.joinToString("\n")}
                        """.trimMargin()
                    )
                )
            } else {
                addGroup(resourceIds)
            }
        }

    override fun addWriteRead(resourceId: ResourceId): IO<Unit> =
        resourceIdValidator.validateIsWriteType(resourceId.resourceType).liftIO().flatMap {
            it.fold(
                { IO.raiseError<Unit>(UnsupportedOperationException(it)) },
                {
                    resourceIdValidator.validateIsReadType(resourceId.resourceType).liftIO()
                        .flatMap {
                            it.fold(
                                { IO.raiseError<Unit>(UnsupportedOperationException(it)) },
                                { addResource(resourceId) }
                            )
                        }
                }
            )
        }

    override fun addWriteReadGroup(resourceIds: ImmutableSet<ResourceId>) =
        validateResources(resourceIds, ResourceIdValidator::validateIsWriteType).liftIO().flatMap {
            if (it.isNotEmpty()) {
                IO.raiseError(
                    UnsupportedOperationException(
                        """
                        |Found invalid resources when trying to add a write+read group:
                        |${it.joinToString("\n")}
                        """.trimMargin()
                    )
                )
            } else {
                validateResources(resourceIds, ResourceIdValidator::validateIsReadType).liftIO()
                    .flatMap {
                        if (it.isNotEmpty()) {
                            IO.raiseError(
                                UnsupportedOperationException(
                                    """
                                    |Found invalid resources when trying to add a write+read group:
                                    |${it.joinToString("\n")}
                                    """.trimMargin()
                                )
                            )
                        } else {
                            addGroup(resourceIds)
                        }
                    }
            }
        }

    /**
     * Validates that all the resources are of a specific type.
     *
     * @param resourceIds The resources to validate.
     * @param validator The validation method.
     * @return The result of validation for invalid resources.
     */
    private fun validateResources(
        resourceIds: ImmutableSet<ResourceId>,
        validator: ResourceIdValidator.(ResourceType) -> Either<String, Unit>
    ): List<Either<String, Unit>> {
        return resourceIds.map {
            resourceIdValidator.validator(it.resourceType)
        }.filter {
            it.isLeft()
        }
    }

    override fun isResourceInRange(resourceId: ResourceId): IO<Boolean> = IO.just(true)

    override fun readProtocolVersion(): IO<String> {
        TODO("not implemented")
    }

    @Suppress("UNUSED_PARAMETER")
    protected fun parseAnalogReadPayload(payload: ByteArray, start: Int, end: Int): Double {
        val buffer = ByteBuffer.allocate(Short.SIZE_BYTES)
        buffer.put(payload[start])
        buffer.put(payload[start + 1])
        buffer.rewind()
        return buffer.char.toDouble()
    }

    override fun analogRead(resourceId: ResourceId) =
        handleRead(resourceId, this::parseAnalogReadPayload)

    override fun analogRead(resourceIds: List<ResourceId>) =
        handleGroupRead(resourceIds, this::parseAnalogReadPayload)

    @Suppress("MemberVisibilityCanBePrivate")
    protected fun makeAnalogWritePayload(value: Short): ByteArray {
        val buffer = ByteBuffer.allocate(Short.SIZE_BYTES)
        buffer.putShort(value)
        return buffer.array()
    }

    override fun analogWrite(resourceId: ResourceId, value: Short) =
        handleWrite(resourceId, value, this::makeAnalogWritePayload)

    override fun analogWrite(resourcesAndValues: List<Pair<ResourceId, Short>>) =
        handleGroupWrite(resourcesAndValues, this::makeAnalogWritePayload)

    @Suppress("UNUSED_PARAMETER")
    protected fun parseButtonReadPayload(payload: ByteArray, start: Int, end: Int): Boolean =
        payload[start] == 0.toByte()

    override fun buttonRead(resourceId: ResourceId) =
        handleRead(resourceId, this::parseButtonReadPayload)

    override fun buttonRead(resourceIds: List<ResourceId>) =
        handleGroupRead(resourceIds, this::parseButtonReadPayload)

    @Suppress("UNUSED_PARAMETER")
    protected fun parseDigitalReadPayload(payload: ByteArray, start: Int, end: Int): DigitalState {
        return if (payload[start] == 0.toByte()) {
            DigitalState.LOW
        } else {
            DigitalState.HIGH
        }
    }

    override fun digitalRead(resourceId: ResourceId) =
        handleRead(resourceId, this::parseDigitalReadPayload)

    override fun digitalRead(resourceIds: List<ResourceId>) =
        handleGroupRead(resourceIds, this::parseDigitalReadPayload)

    protected fun makeDigitalWritePayload(value: DigitalState): ByteArray {
        val buffer = ByteBuffer.allocate(1)
        buffer.put(value.byte)
        return buffer.array()
    }

    override fun digitalWrite(resourceId: ResourceId, value: DigitalState) =
        handleWrite(resourceId, value, this::makeDigitalWritePayload)

    override fun digitalWrite(resourcesAndValues: List<Pair<ResourceId, DigitalState>>) =
        handleGroupWrite(resourcesAndValues, this::makeDigitalWritePayload)

    @Suppress("UNUSED_PARAMETER")
    protected fun parseEncoderReadPayload(payload: ByteArray, start: Int, end: Int): Long {
        TODO()
    }

    override fun encoderRead(resourceId: ResourceId) =
        handleRead(resourceId, this::parseEncoderReadPayload)

    override fun encoderRead(resourceIds: List<ResourceId>) =
        handleGroupRead(resourceIds, this::parseEncoderReadPayload)

    @Suppress("UNUSED_PARAMETER")
    protected fun makeToneWritePayload(frequencyAndDuration: Pair<Int, Long>): ByteArray {
        TODO()
    }

    override fun toneWrite(resourceId: ResourceId, frequency: Int) =
        handleWrite(resourceId, frequency to (-1).toLong(), this::makeToneWritePayload)

    override fun toneWrite(resourceId: ResourceId, frequency: Int, duration: Long) =
        handleWrite(resourceId, frequency to duration, this::makeToneWritePayload)

    @Suppress("UNUSED_PARAMETER")
    protected fun makeSerialWritePayload(message: String): ByteArray {
        TODO()
    }

    override fun serialWrite(resourceId: ResourceId, message: String) =
        handleWrite(resourceId, message, this::makeSerialWritePayload)

    @Suppress("UNUSED_PARAMETER")
    protected fun parseSerialReadPayload(payload: ByteArray, start: Int, end: Int): String {
        TODO()
    }

    override fun serialRead(resourceId: ResourceId) =
        handleRead(resourceId, this::parseSerialReadPayload)

    @Suppress("UNUSED_PARAMETER")
    protected fun makeServoWritePayload(angle: Double): ByteArray {
        val buffer = ByteBuffer.allocate(Short.SIZE_BYTES)
        buffer.putShort(angle.toShort())
        return buffer.array()
    }

    override fun servoWrite(resourceId: ResourceId, angle: Double) =
        handleWrite(resourceId, angle, this::makeServoWritePayload)

    override fun servoWrite(resourcesAndValues: List<Pair<ResourceId, Double>>) =
        handleGroupWrite(resourcesAndValues, this::makeServoWritePayload)

    @Suppress("UNUSED_PARAMETER")
    protected fun makeStepperWritePayload(stepsAndSpeed: Pair<Int, Int>): ByteArray {
        TODO()
    }

    override fun stepperWrite(resourceId: ResourceId, steps: Int, speed: Int) =
        handleWrite(resourceId, steps to speed, this::makeStepperWritePayload)

    override fun stepperWrite(resourcesAndValues: List<Pair<ResourceId, Pair<Int, Int>>>) =
        handleGroupWrite(resourcesAndValues, this::makeStepperWritePayload)

    @Suppress("UNUSED_PARAMETER")
    protected fun parseUltrasonicReadPayload(payload: ByteArray, start: Int, end: Int): Long {
        TODO()
    }

    override fun ultrasonicRead(resourceId: ResourceId) =
        handleRead(resourceId, this::parseUltrasonicReadPayload)

    override fun ultrasonicRead(resourceIds: List<ResourceId>) =
        handleGroupRead(resourceIds, this::parseUltrasonicReadPayload)

    protected fun parseGenericReadPayload(payload: ByteArray, start: Int, end: Int) =
        payload.sliceArray(start until end)

    protected fun makeGenericWritePayload(payload: ByteArray) =
        payload

    override fun genericRead(resourceId: ResourceId) =
        handleRead(resourceId, this::parseGenericReadPayload)

    override fun genericRead(resourceIds: List<ResourceId>) =
        handleGroupRead(resourceIds, this::parseGenericReadPayload)

    override fun genericWrite(resourceId: ResourceId, payload: ByteArray) =
        handleWrite(resourceId, payload, this::makeGenericWritePayload)

    override fun genericWrite(resourcesAndValues: List<Pair<ResourceId, ByteArray>>) =
        handleGroupWrite(resourcesAndValues, this::makeGenericWritePayload)

    override fun genericWriteRead(resourceId: ResourceId, payload: ByteArray) =
        handleWrite(
            resourceId,
            payload,
            this::makeGenericWritePayload,
            this::parseGenericReadPayload
        )

    override fun genericWriteRead(resourcesAndValues: List<Pair<ResourceId, ByteArray>>) =
        handleGroupWrite(
            resourcesAndValues,
            this::makeGenericWritePayload,
            this::parseGenericReadPayload
        )

    override fun strerror(error: Byte) = when (error) {
        STATUS_ACCEPTED -> "Payload accepted."
        STATUS_REJECTED_GENERIC -> "Generic payload rejection."
        STATUS_REJECTED_UNKNOWN_RESOURCE -> "Unknown resource."
        STATUS_REJECTED_UNKNOWN_ATTACHMENT -> "Unknown attachment."
        STATUS_REJECTED_INVALID_ATTACHMENT -> "Invalid attachment."
        STATUS_REJECTED_INVALID_ATTACHMENT_DATA -> "Invalid attachment data."
        STATUS_REJECTED_INVALID_GROUP_ID -> "Invalid group id."
        STATUS_REJECTED_GROUP_FULL -> "Group full."
        STATUS_REJECTED_UNKNOWN_OPERATION -> "Unknown operation."
        STATUS_DISCARD_IN_PROGRESS -> "Discard in progress."
        STATUS_DISCARD_COMPLETE -> "Discard complete."
        STATUS_REJECTED_INVALID_PACKET_ID -> "Invalid packet id."
        else -> "Unknown error."
    }

    /**
     * The lowest packet id.
     */
    @Suppress("MemberVisibilityCanBePrivate")
    fun getLowestPacketId(): Byte = startPacketId

    /**
     * The highest packet id.
     */
    @Suppress("MemberVisibilityCanBePrivate")
    fun getHighestPacketId(): Byte = highestPacketId.get().toByte()

    companion object {

        /**
         * The id of the discovery packet.
         */
        const val DISCOVERY_PACKET_ID: Byte = 2

        /**
         * The default starting packet id.
         */
        const val DEFAULT_START_PACKET_ID: Byte = (DISCOVERY_PACKET_ID + 1).toByte()

        /**
         * The size of a payload in bytes.
         */
        const val PAYLOAD_SIZE = 61

        /**
         * The size of a packet in bytes.
         */
        const val PACKET_SIZE = PAYLOAD_SIZE + 3

        /**
         * The operation ID's.
         */
        const val OPERATION_DISCOVERY_ID: Byte = 1
        const val OPERATION_GROUP_DISCOVERY_ID: Byte = 2
        const val OPERATION_GROUP_MEMBER_DISCOVERY_ID: Byte = 3
        const val OPERATION_DISCARD_DISCOVERY_ID: Byte = 4

        /**
         * The status codes.
         */
        const val STATUS_ACCEPTED: Byte = 1
        const val STATUS_REJECTED_GENERIC: Byte = 2
        const val STATUS_REJECTED_UNKNOWN_RESOURCE: Byte = 3
        const val STATUS_REJECTED_UNKNOWN_ATTACHMENT: Byte = 4
        const val STATUS_REJECTED_INVALID_ATTACHMENT: Byte = 5
        const val STATUS_REJECTED_INVALID_ATTACHMENT_DATA: Byte = 6
        const val STATUS_REJECTED_INVALID_GROUP_ID: Byte = 7
        const val STATUS_REJECTED_GROUP_FULL: Byte = 8
        const val STATUS_REJECTED_UNKNOWN_OPERATION: Byte = 9
        const val STATUS_DISCARD_IN_PROGRESS: Byte = 10
        const val STATUS_DISCARD_COMPLETE: Byte = 11
        const val STATUS_REJECTED_INVALID_PACKET_ID: Byte = 12

        private val LOGGER = KotlinLogging.logger { }

        /**
         * Computes whether the [testNumber] is outside the range of a unsigned byte.
         *
         * @param testNumber The test number.
         * @return Whether the [testNumber] is outside the range of an unsigned byte.
         */
        internal fun isGreaterThanUnsignedByte(testNumber: Int) =
            testNumber > 2.0.pow(Byte.SIZE_BITS) - 1
    }
}<|MERGE_RESOLUTION|>--- conflicted
+++ resolved
@@ -272,7 +272,6 @@
                         ).bind()
                     }
 
-<<<<<<< HEAD
                     if (currentSendIndex + sendLength > PAYLOAD_SIZE ||
                         currentReceiveIndex + receiveLength > PAYLOAD_SIZE
                     ) {
@@ -286,40 +285,6 @@
                                 """.trimMargin()
                             )
                         ).bind()
-=======
-                        val sendStart = currentSendIndex
-                        val sendEnd = (currentSendIndex + sendLength).toByte()
-                        val receiveStart = currentReceiveIndex
-                        val receiveEnd = (currentReceiveIndex + receiveLength).toByte()
-
-                        sendGroupMemberDiscoveryPacket(
-                            groupId.toByte(),
-                            sendStart,
-                            sendEnd,
-                            receiveStart,
-                            receiveEnd,
-                            resourceId.resourceType.type,
-                            resourceId.attachmentPoint.type,
-                            resourceId.attachmentPoint.data
-                        ).flatMap {
-                            if (it[0] == STATUS_ACCEPTED) {
-                                groupedResourceToGroupId[resourceId] = groupId
-                                groupIdToMembers.getOrPut(groupId) {
-                                    mutableSetOf()
-                                }.add(resourceId)
-                                groupMemberToSendRange[resourceId] = sendStart to sendEnd
-                                groupMemberToReceiveRange[resourceId] = receiveStart to receiveEnd
-                                allResourceIds.add(resourceId)
-
-                                currentSendIndex = (currentSendIndex + sendLength).toByte()
-                                currentReceiveIndex = (currentReceiveIndex + receiveLength).toByte()
-
-                                IO.just(Unit)
-                            } else {
-                                IO.raiseError(UnsupportedOperationException(it.joinToString()))
-                            }
-                        }.bind()
->>>>>>> b6e55b45
                     }
 
                     val sendStart = currentSendIndex
@@ -343,6 +308,7 @@
                         }.add(resourceId)
                         groupMemberToSendRange[resourceId] = sendStart to sendEnd
                         groupMemberToReceiveRange[resourceId] = receiveStart to receiveEnd
+                                allResourceIds.add(resourceId)
 
                         currentSendIndex = (currentSendIndex + sendLength).toByte()
                         currentReceiveIndex = (currentReceiveIndex + receiveLength).toByte()
